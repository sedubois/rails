source 'https://rubygems.org'

gemspec

# This needs to be with require false as it is
# loaded after loading the test library to
# ensure correct loading order
gem 'mocha', '~> 0.14', require: false

gem 'rack-cache', '~> 1.2'
gem 'jquery-rails', '~> 3.1.0'
gem 'turbolinks'
gem 'coffee-rails', '~> 4.0.0'
<<<<<<< HEAD
gem 'arel', path: '/Users/aaron/git/arel'
=======
gem 'sprockets-rails', github: 'rails/sprockets-rails', branch: '2-1-stable'
>>>>>>> 7b75b678

# require: false so bcrypt is loaded only when has_secure_password is used.
# This is to avoid ActiveModel (and by extension the entire framework)
# being dependent on a binary library.
gem 'bcrypt', '~> 3.1.7', require: false

# This needs to be with require false to avoid
# it being automatically loaded by sprockets
gem 'uglifier', '>= 1.3.0', require: false

group :doc do
  gem 'sdoc', '~> 0.4.0'
  gem 'redcarpet', '~> 2.2.2', platforms: :ruby
  gem 'w3c_validators'
  gem 'kindlerb'
end

# AS
gem 'dalli', '>= 2.2.1'

# Add your own local bundler stuff
local_gemfile = File.dirname(__FILE__) + "/.Gemfile"
instance_eval File.read local_gemfile if File.exist? local_gemfile

group :test do
  platforms :mri_19 do
    gem 'ruby-prof', '~> 0.11.2'
  end

  # platforms :mri_19, :mri_20 do
  #   gem 'debugger'
  # end

  gem 'benchmark-ips'
end

platforms :ruby do
  gem 'nokogiri', '>= 1.4.5'

  # Needed for compiling the ActionDispatch::Journey parser
  gem 'racc', '>=1.4.6', require: false

  # AR
  gem 'sqlite3', '~> 1.3.6'

  group :db do
    gem 'pg', '>= 0.11.0'
    gem 'mysql', '>= 2.9.0'
    gem 'mysql2', '>= 0.3.13'
  end
end

platforms :jruby do
  gem 'json'
  if ENV['AR_JDBC']
    gem 'activerecord-jdbcsqlite3-adapter', github: 'jruby/activerecord-jdbc-adapter', branch: 'master'
    group :db do
      gem 'activerecord-jdbcmysql-adapter', github: 'jruby/activerecord-jdbc-adapter', branch: 'master'
      gem 'activerecord-jdbcpostgresql-adapter', github: 'jruby/activerecord-jdbc-adapter', branch: 'master'
    end
  else
    gem 'activerecord-jdbcsqlite3-adapter', '>= 1.3.0'
    group :db do
      gem 'activerecord-jdbcmysql-adapter', '>= 1.3.0'
      gem 'activerecord-jdbcpostgresql-adapter', '>= 1.3.0'
    end
  end
end

# gems that are necessary for ActiveRecord tests with Oracle database
if ENV['ORACLE_ENHANCED']
  platforms :ruby do
    gem 'ruby-oci8', '>= 2.0.4'
  end
  gem 'activerecord-oracle_enhanced-adapter', github: 'rsim/oracle-enhanced', branch: 'master'
end

# A gem necessary for ActiveRecord tests with IBM DB
gem 'ibm_db' if ENV['IBM_DB']<|MERGE_RESOLUTION|>--- conflicted
+++ resolved
@@ -11,11 +11,8 @@
 gem 'jquery-rails', '~> 3.1.0'
 gem 'turbolinks'
 gem 'coffee-rails', '~> 4.0.0'
-<<<<<<< HEAD
 gem 'arel', path: '/Users/aaron/git/arel'
-=======
 gem 'sprockets-rails', github: 'rails/sprockets-rails', branch: '2-1-stable'
->>>>>>> 7b75b678
 
 # require: false so bcrypt is loaded only when has_secure_password is used.
 # This is to avoid ActiveModel (and by extension the entire framework)
