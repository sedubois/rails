--- conflicted
+++ resolved
@@ -1,4 +1,9 @@
-<<<<<<< HEAD
+*   Added a configuration option to have active record raise an ArgumentError
+    if the order or limit is ignored in a batch query, rather than logging a
+    warning message.
+
+    *Scott Ringwelski*
+
 *   Honour the order of the joining model in a `has_many :through` association when eager loading.
 
     Example:
@@ -96,13 +101,6 @@
         end
 
     *Mehmet Emin İNAÇ*
-=======
-*   Added a configuration option to have active record raise an ArgumentError
-    if the order or limit is ignored in a batch query, rather than logging a
-    warning message.
-
-    *Scott Ringwelski*
->>>>>>> 08a74811
 
 *   Bumped the minimum supported version of PostgreSQL to >= 9.1.
     Both PG 9.0 and 8.4 are past their end of life date:
