--- conflicted
+++ resolved
@@ -5,11 +5,6 @@
   module Associations
     class HasManyThroughAssociation < HasManyAssociation #:nodoc:
       include ThroughAssociation
-
-      def build(attributes = {}, &block)
-        ensure_not_nested
-        super
-      end
 
       alias_method :new, :build
 
@@ -27,12 +22,6 @@
         end
       end
 
-<<<<<<< HEAD
-      protected
-        def create_record(attrs, force = true)
-          ensure_not_nested
-          ensure_owner_is_persisted!
-=======
       def concat(*records)
         unless owner.new_record?
           records.flatten.each do |record|
@@ -40,13 +29,14 @@
             record.save! if record.new_record?
           end
         end
->>>>>>> b171b9e7
 
         super
       end
 
       def insert_record(record, validate = true)
+        ensure_not_nested
         return if record.new_record? && !record.save(:validate => validate)
+
         through_record(record).save!
         update_counter(1)
         record
@@ -71,6 +61,8 @@
         end
 
         def build_record(attributes)
+          ensure_not_nested
+
           record = super(attributes)
 
           inverse = source_reflection.inverse_of
@@ -104,18 +96,9 @@
           end
         end
 
-<<<<<<< HEAD
-        def insert_record(record, force = true, validate = true)
+        def delete_records(records, method)
           ensure_not_nested
 
-          if record.new_record?
-            if force
-              record.save!
-            else
-              return false unless record.save(:validate => validate)
-            end
-=======
-        def delete_records(records, method)
           through = owner.association(through_reflection.name)
           scope   = through.scoped.where(construct_join_attributes(*records))
 
@@ -126,23 +109,12 @@
             count = scope.update_all(source_reflection.foreign_key => nil)
           else
             count = scope.delete_all
->>>>>>> b171b9e7
           end
 
           delete_through_records(through, records)
 
-<<<<<<< HEAD
-        # TODO - add dependent option support
-        def delete_records(records)
-          ensure_not_nested
-
-          klass = @reflection.through_reflection.klass
-          records.each do |associate|
-            klass.delete_all(construct_join_attributes(associate))
-=======
           if through_reflection.macro == :has_many && update_through_counter?(method)
             update_counter(-count, through_reflection)
->>>>>>> b171b9e7
           end
 
           update_counter(-count)
