--- conflicted
+++ resolved
@@ -90,13 +90,8 @@
 
         attributes.each do |column_name, value|
           case
-<<<<<<< HEAD
           when value.is_a?(Hash) && !table.has_column?(column_name)
-            attrs, bvs = associated_predicate_builder(column_name).create_binds_for_hash(value)
-=======
-          when value.is_a?(Hash)
             attrs, bvs = associated_predicate_builder(column_name).create_binds_for_hash(value, options)
->>>>>>> 3a1f6fe7
             result[column_name] = attrs
             binds += bvs
             next
