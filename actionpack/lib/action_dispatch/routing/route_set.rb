--- conflicted
+++ resolved
@@ -5,11 +5,7 @@
   module Routing
     class RouteSet #:nodoc:
       NotFound = lambda { |env|
-<<<<<<< HEAD
-        raise ActionController::RoutingError, "No route matches #{env['PATH_INFO'].inspect} with #{env.inspect}"
-=======
         raise ActionController::RoutingError, "No route matches #{env['PATH_INFO'].inspect}"
->>>>>>> b354496b
       }
 
       PARAMETERS_KEY = 'action_dispatch.request.path_parameters'
@@ -371,12 +367,8 @@
         end
         recall[:action] = options.delete(:action) if options[:action] == 'index'
 
-<<<<<<< HEAD
-        parameterize = lambda { |name, value|
-=======
         opts = {}
         opts[:parameterize] = lambda { |name, value|
->>>>>>> b354496b
           if name == :controller
             value
           elsif value.is_a?(Array)
@@ -386,9 +378,6 @@
           end
         }
 
-<<<<<<< HEAD
-        path = @set.url(named_route, options, recall, :parameterize => parameterize)
-=======
         unless result = @set.generate(:path_info, named_route, options, recall, opts)
           raise ActionController::RoutingError, "No route matches #{options.inspect}"
         end
@@ -402,7 +391,6 @@
           end
         end
 
->>>>>>> b354496b
         if path && method == :generate_extras
           [path, params.keys]
         elsif path
@@ -429,18 +417,6 @@
           raise ActionController::RoutingError, e.message
         end
 
-<<<<<<< HEAD
-        env['action_controller.recognize'] = true
-        env['action_controller.rescue_error'] = rescue_error
-        status, headers, body = call(env)
-        body
-      end
-
-      # Subclasses and plugins may override this method to extract further attributes
-      # from the request, for use by route conditions and such.
-      def extract_request_environment(request)
-        { :method => request.method }
-=======
         req = Rack::Request.new(env)
         @set.recognize(req) do |route, params|
           dispatcher = route.app
@@ -451,7 +427,6 @@
         end
 
         raise ActionController::RoutingError, "No route matches #{path.inspect}"
->>>>>>> b354496b
       end
     end
   end
