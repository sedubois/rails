module ActionController #:nodoc:
  # Methods for sending files and streams to the browser instead of rendering.
  module Streaming
    DEFAULT_SEND_FILE_OPTIONS = {
      :type         => 'application/octet-stream'.freeze,
      :disposition  => 'attachment'.freeze,
      :stream       => true,
      :buffer_size  => 4096,
      :x_sendfile   => false
    }.freeze

    X_SENDFILE_HEADER = 'X-Sendfile'.freeze

    protected
      # Sends the file, by default streaming it 4096 bytes at a time. This way the
      # whole file doesn't need to be read into memory at once. This makes it
      # feasible to send even large files. You can optionally turn off streaming
      # and send the whole file at once.
      #
      # Be careful to sanitize the path parameter if it is coming from a web
      # page. <tt>send_file(params[:path])</tt> allows a malicious user to
      # download any file on your server.
      #
      # Options:
      # * <tt>:filename</tt> - suggests a filename for the browser to use.
      #   Defaults to <tt>File.basename(path)</tt>.
      # * <tt>:type</tt> - specifies an HTTP content type. Defaults to 'application/octet-stream'.
      # * <tt>:length</tt> - used to manually override the length (in bytes) of the content that
      #   is going to be sent to the client. Defaults to <tt>File.size(path)</tt>.
      # * <tt>:disposition</tt> - specifies whether the file will be shown inline or downloaded.
      #   Valid values are 'inline' and 'attachment' (default).
      # * <tt>:stream</tt> - whether to send the file to the user agent as it is read (+true+)
      #   or to read the entire file before sending (+false+). Defaults to +true+.
      # * <tt>:buffer_size</tt> - specifies size (in bytes) of the buffer used to stream the file.
      #   Defaults to 4096.
      # * <tt>:status</tt> - specifies the status code to send with the response. Defaults to '200 OK'.
      # * <tt>:url_based_filename</tt> - set to +true+ if you want the browser guess the filename from
      #   the URL, which is necessary for i18n filenames on certain browsers
      #   (setting <tt>:filename</tt> overrides this option).
      # * <tt>:x_sendfile</tt> - uses X-Sendfile to send the file when set to +true+. This is currently
      #   only available with Lighttpd/Apache2 and specific modules installed and activated. Since this
      #   uses the web server to send the file, this may lower memory consumption on your server and
      #   it will not block your application for further requests.
<<<<<<< HEAD
      #   See http://blog.lighttpd.net/articles/2006/07/02/x-sendfile and 
=======
      #   See http://blog.lighttpd.net/articles/2006/07/02/x-sendfile and
>>>>>>> 10d9fe4b
      #   http://tn123.ath.cx/mod_xsendfile/ for details. Defaults to +false+.
      #
      # The default Content-Type and Content-Disposition headers are
      # set to download arbitrary binary files in as many browsers as
      # possible.  IE versions 4, 5, 5.5, and 6 are all known to have
      # a variety of quirks (especially when downloading over SSL).
      #
      # Simple download:
      #
      #   send_file '/path/to.zip'
      #
      # Show a JPEG in the browser:
      #
      #   send_file '/path/to.jpeg', :type => 'image/jpeg', :disposition => 'inline'
      #
      # Show a 404 page in the browser:
      #
      #   send_file '/path/to/404.html', :type => 'text/html; charset=utf-8', :status => 404
      #
      # Read about the other Content-* HTTP headers if you'd like to
      # provide the user with more information (such as Content-Description) in
      # http://www.w3.org/Protocols/rfc2616/rfc2616-sec14.html#sec14.11.
      #
      # Also be aware that the document may be cached by proxies and browsers.
      # The Pragma and Cache-Control headers declare how the file may be cached
      # by intermediaries.  They default to require clients to validate with
      # the server before releasing cached responses.  See
      # http://www.mnot.net/cache_docs/ for an overview of web caching and
      # http://www.w3.org/Protocols/rfc2616/rfc2616-sec14.html#sec14.9
      # for the Cache-Control header spec.
      def send_file(path, options = {}) #:doc:
        raise MissingFile, "Cannot read file #{path}" unless File.file?(path) and File.readable?(path)

        options[:length]   ||= File.size(path)
        options[:filename] ||= File.basename(path) unless options[:url_based_filename]
        send_file_headers! options

        @performed_render = false

        if options[:x_sendfile]
          logger.info "Sending #{X_SENDFILE_HEADER} header #{path}" if logger
          head options[:status], X_SENDFILE_HEADER => path
        else
          if options[:stream]
            render :status => options[:status], :text => Proc.new { |response, output|
              logger.info "Streaming file #{path}" unless logger.nil?
              len = options[:buffer_size] || 4096
              File.open(path, 'rb') do |file|
                while buf = file.read(len)
                  output.write(buf)
                end
              end
            }
          else
            logger.info "Sending file #{path}" unless logger.nil?
            File.open(path, 'rb') { |file| render :status => options[:status], :text => file.read }
          end
        end
      end

      # Send binary data to the user as a file download.  May set content type, apparent file name,
      # and specify whether to show data inline or download as an attachment.
      #
      # Options:
      # * <tt>:filename</tt> - suggests a filename for the browser to use.
      # * <tt>:type</tt> - specifies an HTTP content type. Defaults to 'application/octet-stream'.
      # * <tt>:disposition</tt> - specifies whether the file will be shown inline or downloaded.
      #   Valid values are 'inline' and 'attachment' (default).
      # * <tt>:status</tt> - specifies the status code to send with the response. Defaults to '200 OK'.
      #
      # Generic data download:
      #
      #   send_data buffer
      #
      # Download a dynamically-generated tarball:
      #
      #   send_data generate_tgz('dir'), :filename => 'dir.tgz'
      #
      # Display an image Active Record in the browser:
      #
      #   send_data image.data, :type => image.content_type, :disposition => 'inline'
      #
      # See +send_file+ for more information on HTTP Content-* headers and caching.
      def send_data(data, options = {}) #:doc:
        logger.info "Sending data #{options[:filename]}" if logger
        send_file_headers! options.merge(:length => data.size)
        @performed_render = false
        render :status => options[:status], :text => data
      end

    private
      def send_file_headers!(options)
        options.update(DEFAULT_SEND_FILE_OPTIONS.merge(options))
        [:length, :type, :disposition].each do |arg|
          raise ArgumentError, ":#{arg} option required" if options[arg].nil?
        end

        disposition = options[:disposition].dup || 'attachment'

        disposition <<= %(; filename="#{options[:filename]}") if options[:filename]

        headers.update(
          'Content-Length'            => options[:length],
          'Content-Type'              => options[:type].to_s.strip,  # fixes a problem with extra '\r' with some browsers
          'Content-Disposition'       => disposition,
          'Content-Transfer-Encoding' => 'binary'
        )

        # Fix a problem with IE 6.0 on opening downloaded files:
        # If Cache-Control: no-cache is set (which Rails does by default),
        # IE removes the file it just downloaded from its cache immediately
        # after it displays the "open/save" dialog, which means that if you
        # hit "open" the file isn't there anymore when the application that
        # is called for handling the download is run, so let's workaround that
        headers['Cache-Control'] = 'private' if headers['Cache-Control'] == 'no-cache'
      end
  end
end<|MERGE_RESOLUTION|>--- conflicted
+++ resolved
@@ -41,11 +41,7 @@
       #   only available with Lighttpd/Apache2 and specific modules installed and activated. Since this
       #   uses the web server to send the file, this may lower memory consumption on your server and
       #   it will not block your application for further requests.
-<<<<<<< HEAD
-      #   See http://blog.lighttpd.net/articles/2006/07/02/x-sendfile and 
-=======
       #   See http://blog.lighttpd.net/articles/2006/07/02/x-sendfile and
->>>>>>> 10d9fe4b
       #   http://tn123.ath.cx/mod_xsendfile/ for details. Defaults to +false+.
       #
       # The default Content-Type and Content-Disposition headers are
