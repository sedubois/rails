--- conflicted
+++ resolved
@@ -1,4 +1,3 @@
-<<<<<<< HEAD
 *   Fix to keep original header instance in `ActionDispatch::SSL`
 
     `ActionDispatch::SSL` changes headers to `Hash`.
@@ -6,9 +5,9 @@
     on `ActionDispatch::SSL` and if it uses `Rack::Utils::HeaderHash`.
 
     *Fumiaki Matsushima*
-=======
+
+
 ## Rails 4.2.3 (June 25, 2015) ##
->>>>>>> 6ac6daa4
 
 *   Fix rake routes not showing the right format when
     nesting multiple routes.
