--- conflicted
+++ resolved
@@ -4,10 +4,7 @@
   class ActiveVault::Site::GCSSiteTest < ActiveSupport::TestCase
     SITE = ActiveVault::Site.configure(:GCS, SITE_CONFIGURATIONS[:gcs])
 
-<<<<<<< HEAD
     include ActiveVault::Site::SharedSiteTests
-=======
-    include ActiveFile::Site::SharedSiteTests
 
     test "signed URL generation" do
       travel_to Time.now do
@@ -17,7 +14,6 @@
         assert_equal url, @site.url(FIXTURE_KEY, expires_in: 2.minutes, disposition: :inline, filename: "test.txt")
       end
     end
->>>>>>> 4f641079
   end
 else
   puts "Skipping GCS Site tests because no GCS configuration was supplied"
