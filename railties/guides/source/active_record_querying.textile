--- conflicted
+++ resolved
@@ -1324,31 +1324,17 @@
 yields
 
 <plain>
-<<<<<<< HEAD
-+----+-------------+-------+-------+---------------+---------+---------+-------+------+-------+
+<plus>----<plus>-------------<plus>-------<plus>-------<plus>---------------<plus>---------<plus>---------<plus>-------<plus>------<plus>-------<plus>
 | id | select_type | table | type  | possible_keys | key     | key_len | ref   | rows | Extra |
-+----+-------------+-------+-------+---------------+---------+---------+-------+------+-------+
+<plus>----<plus>-------------<plus>-------<plus>-------<plus>---------------<plus>---------<plus>---------<plus>-------<plus>------<plus>-------<plus>
 |  1 | SIMPLE      | users | const | PRIMARY       | PRIMARY | 4       | const |    1 |       |
-+----+-------------+-------+-------+---------------+---------+---------+-------+------+-------+
+<plus>----<plus>-------------<plus>-------<plus>-------<plus>---------------<plus>---------<plus>---------<plus>-------<plus>------<plus>-------<plus>
 1 row in set (0.00 sec)
-+----+-------------+-------+------+---------------+------+---------+------+------+-------------+
+<plus>----<plus>-------------<plus>-------<plus>------<plus>---------------<plus>------<plus>---------<plus>------<plus>------<plus>-------------<plus>
 | id | select_type | table | type | possible_keys | key  | key_len | ref  | rows | Extra       |
-+----+-------------+-------+------+---------------+------+---------+------+------+-------------+
+<plus>----<plus>-------------<plus>-------<plus>------<plus>---------------<plus>------<plus>---------<plus>------<plus>------<plus>-------------<plus>
 |  1 | SIMPLE      | posts | ALL  | NULL          | NULL | NULL    | NULL |    1 | Using where |
-+----+-------------+-------+------+---------------+------+---------+------+------+-------------+
-=======
-<plus>----<plus>-------------<plus>-------<plus>-------<plus>---------------<plus>---------<plus>---------<plus>-------<plus>------<plus>-------
-| id | select_type | table | type  | possible_keys | key     | key_len | ref   | rows | Extra |
-<plus>----<plus>-------------<plus>-------<plus>-------<plus>---------------<plus>---------<plus>---------<plus>-------<plus>------<plus>-------
-|  1 | SIMPLE      | users | const | PRIMARY       | PRIMARY | 4       | const |    1 |       |
-<plus>----<plus>-------------<plus>-------<plus>-------<plus>---------------<plus>---------<plus>---------<plus>-------<plus>------<plus>-------
-1 row in set (0.00 sec)
-<plus>----<plus>-------------<plus>-------<plus>------<plus>---------------<plus>------<plus>---------<plus>------<plus>------<plus>-------------
-| id | select_type | table | type | possible_keys | key  | key_len | ref  | rows | Extra       |
-<plus>----<plus>-------------<plus>-------<plus>------<plus>---------------<plus>------<plus>---------<plus>------<plus>------<plus>-------------
-|  1 | SIMPLE      | posts | ALL  | NULL          | NULL | NULL    | NULL |    1 | Using where |
-<plus>----<plus>-------------<plus>-------<plus>------<plus>---------------<plus>------<plus>---------<plus>------<plus>------<plus>-------------
->>>>>>> 1ffd5ec9
+<plus>----<plus>-------------<plus>-------<plus>------<plus>---------------<plus>------<plus>---------<plus>------<plus>------<plus>-------------<plus>
 1 row in set (0.00 sec)
 </plain>
 
