--- conflicted
+++ resolved
@@ -458,16 +458,9 @@
         html_options, name = name, nil if block_given?
         html_options = (html_options || {}).stringify_keys
 
-<<<<<<< HEAD
         extras = %w{ cc bcc body subject reply_to }.map! { |item|
-          option = html_options.delete(item) || next
+          option = html_options.delete(item).presence || next
           "#{item.dasherize}=#{Rack::Utils.escape_path(option)}"
-=======
-        extras = %w{ cc bcc body subject }.map! { |item|
-          if option = html_options.delete(item).presence
-            "#{item}=#{Rack::Utils.escape_path(option)}"
-          end
->>>>>>> a13ad4a6
         }.compact
         extras = extras.empty? ? '' : '?' + extras.join('&')
 
